from typing_extensions import TypedDict, Annotated
from langchain_core.messages import HumanMessage, SystemMessage, convert_to_messages
from langgraph.graph import StateGraph, START, END
from langgraph.graph.state import CompiledStateGraph
from langchain_tavily import TavilySearch
from langgraph.managed import RemainingSteps
from langchain_core.messages import HumanMessage
from langgraph.prebuilt import create_react_agent
from langgraph.cache.memory import InMemoryCache
from langgraph_supervisor import create_supervisor
from langchain.chat_models import init_chat_model
from langchain_openai import ChatOpenAI
from langgraph_swarm import create_swarm, create_handoff_tool
from langgraph_reflection import create_reflection_graph
from openevals.llm import create_llm_as_judge
from typing import List, Optional, Type, Any, get_type_hints, Literal
from dotenv import load_dotenv
load_dotenv()


import re
import csv
import operator
import numpy as np
import json
import pickle
from helpers import get_llm
from report_html import generate_html_report
from report_pdf import generate_pdf_report

class State(TypedDict):
    messages: List[str] # Might need to change to str
    feedback: List[str]
    dataset_info: str
<<<<<<< HEAD
    iterations: int
    final_message: str
    report: str

def generate_msg_node(version: int):
    #Must return a function for Langraph. Hence the functions inside function
    def _generate(state: State):
        #Safety Check for Infinite Loops
        '''iteration = state.get("iteration", 0)
        max_iterations = 1
        if iteration >= max_iterations:
            return state'''
        
        # if the prompt is to generate Vega-Lite charts, then specify in sys_prompt and use generate_html_report()
        # sys_prompt = f"Please generate Vega-Lite graphs to visualize insights from the dataset, output should be graphs and narrative: {dataset_info}"
        dataset_info = state["dataset_info"]
        previous_message = state.get("message", "")
        
        expert_intro = {
            1: "You are an expert data scientist specializing in exploratory data analysis. Your job is to identify impactful trends from datasets. Focus on modern day statistical learning techniques like regression, clustering, correlation, p values, t test etc. Look for variable relationships",
            2: "You are a senior analyst reviewing the earlier results and adding deeper statistical insights and visualizations. Feel free to also dive into individual variables, discover distributions or connections to compounding other variables",
            3: "You are a statistician, find unique and interesting ideas backed by statistics in the data",
        }[(version % 3) + 1]

        prompt = (
            f"{expert_intro}\n\n"
            f"Here is the current state of the analysis:\n{previous_message}\n\n"
            f"The dataset description is:\n{dataset_info}\n\n"
            "Please come up with several unique ideas to perform on the data. The ideas should be codeable and produce visualization. Do not code them. Just state them. \n"
            "You should return a list of 5 - 10 unique narratives about the data that can be tested with data visualizations. \n\n "
=======
    #iterations: int
    #final_message: str
    #report: str

class FinalState(TypedDict):
    final_report: str
    dataset_info: str

class Finish(TypedDict):
    """Tool for the judge to indicate the response is acceptable."""

    finish: bool



class MessagesWithSteps(State):
    remaining_steps: RemainingSteps

def end_or_reflect(state: MessagesWithSteps) -> Literal["visualization", "graph"]:
    print(state["remaining_steps"], len(state["messages"]))
    if state["remaining_steps"] <= 2:
        return "visualization"
    if len(state["messages"]) <= 0:
        return "visualization"
    return "graph"
    


def create_reflection_graph(
    graph: CompiledStateGraph,
    reflection: CompiledStateGraph,
    visualization: CompiledStateGraph,
    state_schema: Optional[Type[Any]] = None,
    config_schema: Optional[Type[Any]] = None,
) -> StateGraph:
    _state_schema = state_schema or graph.builder.schema
    
    if "remaining_steps" in _state_schema.__annotations__:
        raise ValueError(
            "Has key 'remaining_steps' in state_schema, this shadows a built in key"
>>>>>>> 4dba488e
        )
    
    if "messages" not in _state_schema.__annotations__:
        raise ValueError("Missing required key 'messages' in state_schema")

    class StateSchema(_state_schema):
        remaining_steps: RemainingSteps

    rgraph = StateGraph(StateSchema, config_schema=config_schema)
    rgraph.add_node("graph", graph)
    rgraph.add_node("reflection", reflection)
    rgraph.add_node('visualization', visualization)
    rgraph.add_edge(START, "graph")
    rgraph.add_edge("graph", "reflection")
    rgraph.add_conditional_edges("reflection", end_or_reflect)
    return rgraph

def pretty_print_message(message, indent=False):
    pretty_message = message.pretty_repr(html=True)
    if not indent:
        print(pretty_message)
        return

    indented = "\n".join("\t" + c for c in pretty_message.split("\n"))
    print(indented)


def pretty_print_messages(update, last_message=False):
    is_subgraph = False
    if isinstance(update, tuple):
        ns, update = update
        # skip parent graph updates in the printouts
        if len(ns) == 0:
            return

        graph_id = ns[-1].split(":")[0]
        print(f"Update from subgraph {graph_id}:")
        print("\n")
        is_subgraph = True

    for node_name, node_update in update.items():
        update_label = f"Update from node {node_name}:"
        if is_subgraph:
            update_label = "\t" + update_label

        print(update_label)
        print("\n")

        messages = convert_to_messages(node_update["messages"])
        if last_message:
            messages = messages[-1:]

        for m in messages:
            pretty_print_message(m, indent=is_subgraph)
        print("\n")

def WebSearch():
    """ This function searches the web for relevant research information! """
    web_search = TavilySearch(max_results=1)
    return web_search

def transfer_to_ds_agent():
    transfer_to_ds_agent = create_handoff_tool(
        agent_name = 'ds_assistant',
        description = (
            'Transfer user to a data science agent! Capabale of coming up with novel data science ideas \n\n'
            'It uses a websearch tool Tavily to help find research ideas for data science \n\n'
        ),
    )
    return transfer_to_ds_agent

def transfer_to_stats_agent():
    transfer_to_stats_agent = create_handoff_tool(
        agent_name = 'stats_assistant',
        description = (
            'Transfer user to a statistician agent! Capabale of coming up with novel statistical learning ideas \n\n'
            'It uses a websearch tool Tavily to help find research ideas for statisticial learning and statistics \n\n'
        ),
    )
    return transfer_to_stats_agent

def transfer_to_vis_agent():
    transfer_to_vis_agent = create_handoff_tool(
        agent_name = 'vis_assistant',
        description = (
            'Transfer user to a visualization agent! Capabale of taking the previous ideas and turning them into computable python code! \n\n'
            'It uses the LLM enginge to take those ideas and create clean, bug free, and simple python code! \n\n'
        ),
    )
    return transfer_to_vis_agent


    

def Research_DataScience_Agent(state:State):
    web_search = WebSearch()
    stats_agent = transfer_to_stats_agent()
    previous_message = state['messages']
    previous_feedback = state['feedback']
    data = state['dataset_info']
    research_ds_agent = create_react_agent(
        model="openai:gpt-4o",
        tools=[web_search, stats_agent],
        prompt=(
            "You are a research data science agent.\n\n"
            "INSTRUCTIONS:\n"
            "Your goal is find novel data science ideas for a tabular dataset. These ideas should be able to be applied to tabular data .\n\n"
            f"You might have a previous messaged from another agent it is: {previous_message}"
            "You might also have feedback message from another agent to improve upon the previous_message and your soon to be future message. \n\n"
            f"If there is feedback it is: {previous_feedback}\n\n"
            f"These are the columns of the tabular data. Use them in the ideas by citing the column names: {data} \n\n"
            "You have access to two different tools! \n\n"
            "You can web_search the internet to discover ideas! \n\n"
            "You can also transfer you knowledge to the statistican agent \n\n"
            "Once you discover interesting and novel ideas then list them! Make sure you use the feedback in the ideas if there is any! \n\n"
            "Come up with at least 5 ideas before you transfer the user to the stats agent. Thank you!!! \n\n"
        ),
        name="ds_assistant",
    )
    return research_ds_agent

def Research_Stat_Agent(state:State):
    web_search = WebSearch()
    ds_agent = transfer_to_ds_agent()
    previous_message = state['messages']
    previous_feedback = state['feedback']
    data = state['dataset_info']
    #vis_agent = transfer_to_vis_agent()
    research_stat_agent = create_react_agent(
        model="openai:gpt-4o",
        tools=[web_search, ds_agent],
        prompt=(
            "You are a research statistician agent.\n\n"
            "INSTRUCTIONS:\n"
            "Your goal is find novel statistical learning ideas for a tabular dataset."
            f"You might have a previous messaged from another agent it is: {previous_message}"
            "You might also have feedback message from another agent to improve upon the previous message and your soon to be future message. \n\n"
            f"If there is feedback it is: {previous_feedback} \n\n"
            f"These are the columns of the tabular data. Use them in the ideas by citing the column names: {data} \n\n"
            "You have access to two different tools! \n\n"
            "You can web_search the internet to discover ideas! \n\n"
            "You can also call on the ds (Data science agent) \n\n"
            "Feel free to discover interesting ideas on your own, add to the ideas of the previous message, and search the web! \n\n!"
            "If there is feedback make sure you use this to improve your results espeically adding onto other ideas and creating new ideas! \n\n"
            "Return all the ideas in a list. Make sure there is at least 6 ideas then transfer the user to the ds(data science) agent\n\n"
            "Thank you! \n\n"
        ),
        name="stats_assistant",
    )
    return research_stat_agent


def vis_a(state:State):
    tools = []
    data = state['dataset_info'] if state['dataset_info'] else ""
    ideas = state['messages'][-1] if state['messages'] else ""
    prompt = (
        "You are a Python visualization expert. You generate stunning visualizations using matplotlib, seaborn, plotly, or any libraries you can think of!.\n\n"
        "We have already created several ideas. Your objective is to take the ideas and code them ! \n\n"
        f"The dataset columns are as follows: {data}\n\n"
        f"The ideas are as follows: {ideas}\n\n"
        "Respond ONLY with Python code that creates meaningful and aesthetic data visualizations. Do not explain anything. Thank you \n\n"
        "Make sure the Python code runs and there isn't any bugs. Also write it in simple python code so the users can easily understand it \n\n"
    )
    model = ChatOpenAI(model="gpt-4o", temperature=0,  max_tokens=4096)
    response = model.invoke([
            SystemMessage(content=prompt),
            HumanMessage(content=f"Generate the code from these ideas {ideas}. Please make sure it runs and it is in python without bugs! Double check that it runs without error. In the past the code would not run because of errors! Thank you \n\n")
    ])
    print(response)
    return {'messages':[{"role": "user", "content": str(response.content)}]}


def Swarm_Agent(state:State):
    
    research_ds_agent = Research_DataScience_Agent(State)
    print('created research_ds_agent\n\n')
    research_stat_agent = Research_Stat_Agent(State)
    #reserarch_vis_agent = Visualization_Agent()
    swarm_agent = create_swarm(
    agents=[research_ds_agent, research_stat_agent],
    default_active_agent = 'ds_assistant',
    )
    return swarm_agent #create the swarm everytime and input the new state from the other graph


def make_judge(state:State):
    current_message = state['messages']
    critique_prompt = (
        
        "-You are a senior data scientist. You have over 20 years of experience! \n\n"
        "- You are going to be given data science and statistical learning ideas that can be applied to tabular data! \n\n"
        "Use your experience to state if it uses modern day data science practices \n\n"
        "If there is any room for improvement please suggest it back to the team of data scientist! \n\n"
        "If the response meets the ALL the above criteria, return an empty string"
        "If you find ANY issues with the response, do not return an empty string. Instead, provide specific and constructive feedback which should return as a string."
        "Be detailed in your critique so the team can understand exactly how to improve."

    )

    """Evaluate the assistant's response using a separate judge model."""
    model = ChatOpenAI(model = 'gpt-4o', temperature = 0, max_tokens = 4096)
    response = model.invoke([
        SystemMessage(content=critique_prompt),
        HumanMessage(content=f"Here is the current message{current_message} \n\n. State wether this code meets the protocol. If false return a message so a string with all the improvements. If True return an empty string \n\n")
    ])
    print(f" \n\n These are the eval_result : {response} \n\n")

    if response == "":
        print("✅ Response approved by judge")
        return
    else:
        # Otherwise, return the judge's critique as a new user message
        print("⚠️ Judge requested improvements")
        return {"feedback": [{"role": "user", "content": str(response.content)}]}




def create_swerm():
    return Swarm_Agent(State).compile()

def create_vis():
    return(
        StateGraph(State)
        .add_node('vis_agent', vis_a)
        .add_edge(START, 'vis_agent')
        .add_edge('vis_agent', END)
        .compile()
    )

def create_judge():
    return(
        StateGraph(State)
        .add_node('judge_agent', make_judge)
        .add_edge(START, 'judge_agent')
        .add_edge('judge_agent', END)
        .compile()
    )

    

class Agent:
    def __init__(self):
        self.workflow = None

    def initialize(self):
        self.swarm = create_swerm()
        print('swarm created \n\n')
        self.judge = create_judge()
        print('judge created \n\n')
        self.vis = create_vis()
        print('vis created \n\n')

    def initialize_state_from_csv(self) -> dict:
        # The dataset should be first input to the agentic configuration, and it should be generalizable to any dataset
        path = "./dataset.csv"
        with open(path, newline='', encoding='utf-8') as f:
            reader = csv.reader(f, delimiter=',')
            header = next(reader)
            first_row = next(reader)

        attributes = ", ".join(header)
        example_values = "\t".join(first_row)

        # if the final output contains Vega-Lite codes, then use the github hosted dataset rather than the local dataset
        # file_name = "https://raw.githubusercontent.com/demoPlz/mini-template/main/studio/dataset.csv"
        file_name = "dataset.csv"
        example_input = f"""
            There is a dataset, there are the following {len(header)} attributes:
            {attributes}
            Name of csv file is {file_name}
        """
        state = {
            "dataset_info": str(example_input)
        }

        return state
    def decode_output(self, output: dict):
        # if the final output contains Vega-Lite codes, then use generate_html_report
        # if the final output contains Python codes, then use generate_pdf_report

        generate_pdf_report(output, "output.pdf")
        # generate_html_report(output, "output.html")
    def process(self):

        if self.swarm is None or self.vis is None or self.judge is None:
            raise RuntimeError("Agent not initialised. Call initialize() first.")
        
        # initialize the state & read the dataset
        state = self.initialize_state_from_csv()
        # invoke the workflow
        #output_state = self.workflow.invoke(state)
        prompt= (f"You are given a tabular dataset. Here is the data {state["dataset_info"]} \n"
                "Your goal to research novel data science and statistic ideas to perform on the data \n"
                "Swarm all the agents until novel data science and statistic learning ideas are created based on the tabular dataset given above!\n"
                "The ideas should be clearly labeled and readable \n\n"
                "This data will be passed on for evulation so please make it the best you can! Thank you \n\n"
        )

        dic = {"messages": [
            {
                "role": "user",
                "content": f"{prompt}"
            }
            ],
            "dataset_info": state['dataset_info']
        }

        reflection_app = create_reflection_graph(self.swarm, self.judge, self.vis, State)
        for chunk in reflection_app.compile(cache=InMemoryCache()).stream(dic, {"recursion_limit": 6}):
            pretty_print_messages(chunk, last_message=True)
        
        result = chunk['visualization']['messages'][0]['content']
        '''
        for chunk in self.workflow.stream(input = dic): # Label this state better
            pretty_print_messages(chunk, last_message=True)
        # Hold the final message from supervisor
        '''
        #final_message_history = chunk['vis_assistant']['messages'][-1].content
        '''
        with open("debug_output.txt", "w", encoding="utf-8") as f:
            f.write(str(result))
        '''

        #Put the output in a python file 
        code = re.findall(r"```python\n(.*?)\n```", result, re.DOTALL)
        with open("extracted_code.py", "w", encoding="utf-8") as f:
            for block in code:
                f.write(block + "\n\n")
        
        # Let's say your huge dict is called `result_dict`
        # result_text = final_message_history["stats_assistant"]["messages"]['HumanMessage'].content
        '''
        # Extract everything that looks like code inside triple backticks
        code_blocks = re.findall(r"```(?:python)?\n(.*?)```", result_text, re.DOTALL)
        '''
        # Write each block to a separate file or combine into one
        '''
        with open("extracted_code.py", "w", encoding="utf-8") as f:
            for block in matches:
                f.write(block + "\n\n")
        '''
        '''
        # Write the entire block to a file for debugging purposes
        with open("debug_output.txt", "w", encoding="utf-8") as f:
            f.write(result_text)
        '''
        '''
        final_state = {
            'final_report': final_message_history,
            'dataset_info': state['dataset_info']
        }
        final = create_finalReport()
        output_state = final.invoke(final_state)
        print(output_state)
        '''
        
        '''with open("debug_output.txt", "w", encoding="utf-8") as f:
            f.write(values)'''
        #create_output(supervisor)

   
        # Flatten the output since Langraph outputs AIMessage(content = " content here")
        '''
        def _flatten(value):
            return getattr(value, "content", value)

        result = {key: _flatten(field_value) for key, field_value in output_state.items()}
        '''
        '''
        print("----- Generated Code Output -----")
        print(result['final_report'])  
        print("---------------------------------")
<<<<<<< HEAD
        #Just a test comment

=======
        '''
        
>>>>>>> 4dba488e
        # decode the output
        self.decode_output(result)

        # return the result
        return result<|MERGE_RESOLUTION|>--- conflicted
+++ resolved
@@ -32,38 +32,6 @@
     messages: List[str] # Might need to change to str
     feedback: List[str]
     dataset_info: str
-<<<<<<< HEAD
-    iterations: int
-    final_message: str
-    report: str
-
-def generate_msg_node(version: int):
-    #Must return a function for Langraph. Hence the functions inside function
-    def _generate(state: State):
-        #Safety Check for Infinite Loops
-        '''iteration = state.get("iteration", 0)
-        max_iterations = 1
-        if iteration >= max_iterations:
-            return state'''
-        
-        # if the prompt is to generate Vega-Lite charts, then specify in sys_prompt and use generate_html_report()
-        # sys_prompt = f"Please generate Vega-Lite graphs to visualize insights from the dataset, output should be graphs and narrative: {dataset_info}"
-        dataset_info = state["dataset_info"]
-        previous_message = state.get("message", "")
-        
-        expert_intro = {
-            1: "You are an expert data scientist specializing in exploratory data analysis. Your job is to identify impactful trends from datasets. Focus on modern day statistical learning techniques like regression, clustering, correlation, p values, t test etc. Look for variable relationships",
-            2: "You are a senior analyst reviewing the earlier results and adding deeper statistical insights and visualizations. Feel free to also dive into individual variables, discover distributions or connections to compounding other variables",
-            3: "You are a statistician, find unique and interesting ideas backed by statistics in the data",
-        }[(version % 3) + 1]
-
-        prompt = (
-            f"{expert_intro}\n\n"
-            f"Here is the current state of the analysis:\n{previous_message}\n\n"
-            f"The dataset description is:\n{dataset_info}\n\n"
-            "Please come up with several unique ideas to perform on the data. The ideas should be codeable and produce visualization. Do not code them. Just state them. \n"
-            "You should return a list of 5 - 10 unique narratives about the data that can be tested with data visualizations. \n\n "
-=======
     #iterations: int
     #final_message: str
     #report: str
@@ -104,7 +72,6 @@
     if "remaining_steps" in _state_schema.__annotations__:
         raise ValueError(
             "Has key 'remaining_steps' in state_schema, this shadows a built in key"
->>>>>>> 4dba488e
         )
     
     if "messages" not in _state_schema.__annotations__:
@@ -479,13 +446,8 @@
         print("----- Generated Code Output -----")
         print(result['final_report'])  
         print("---------------------------------")
-<<<<<<< HEAD
-        #Just a test comment
-
-=======
-        '''
-        
->>>>>>> 4dba488e
+        '''
+        
         # decode the output
         self.decode_output(result)
 
