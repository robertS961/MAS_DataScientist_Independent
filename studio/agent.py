--- conflicted
+++ resolved
@@ -41,20 +41,6 @@
 
 def generate_msg_supervisor(state: State):
     dataset_info = state["dataset_info"]
-<<<<<<< HEAD
-    # if the prompt is to generate Vega-Lite charts, then specify in sys_prompt and use generate_html_report()
-    # sys_prompt = f"Please generate Vega-Lite graphs to visualize insights from the dataset, output should be graphs and narrative: {dataset_info}"
-   
-    # if the prompt is to generate Python codes, then specify in sys_prompt and use generate_pdf_report()
-    sys_prompt = f"Please generate Python code to visualize insights from the dataset, output should be graphs and narrative: {dataset_info}"
-    
-    # get the LLM instance
-    llm = get_llm(temperature=0, max_tokens=4096)
-
-    # generate the response
-    response = llm.invoke(
-        [SystemMessage(content=sys_prompt), HumanMessage(content="Generate a response.")]
-=======
     previous_message = state.get("message", "")
 
     supervisor_prompt = (
@@ -71,7 +57,6 @@
         "Here is the dataset description:\n"
         f"{dataset_info}\n\n"
         "Please return the improved version of the full Python report with narrative and visualizations."
->>>>>>> c6f91696
     )
 
     llm = get_llm(temperature=0, max_tokens=4096)
